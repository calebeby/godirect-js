--- conflicted
+++ resolved
@@ -24,13 +24,8 @@
     "eslint-plugin-import": "^2.17.2",
     "eslint-plugin-jest": "^24.0.0",
     "jest": "^26.0.1",
-<<<<<<< HEAD
-    "prettier": "2.2.1",
-    "puppeteer": "^10.2.0",
-=======
     "prettier": "2.4.0",
     "puppeteer": "^5.0.0",
->>>>>>> b1196c58
     "rollup": "^2.0.0",
     "rollup-plugin-babel": "^4.3.2",
     "rollup-plugin-license": "^2.0.0",
